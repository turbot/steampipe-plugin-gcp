--- conflicted
+++ resolved
@@ -20,11 +20,7 @@
   # If not set, no impersonation is done.
   #impersonate_service_account = "YOUR_SERVICE_ACCOUNT"
 
-  # List of additional GCP error codes to ignore for all queries.
+  # `ignore_error_codes` (optional) - List of additional GCP error codes to ignore for all queries.
   # By default, common not found error codes are ignored and will still be ignored even if this argument is not set.
-<<<<<<< HEAD
   #ignore_error_codes = ["400", "401", "403"]
-=======
-  #ignore_error_codes = ["AccessDenied", "AccessDeniedException", "NotAuthorized", "403"]
->>>>>>> 38626537
 }