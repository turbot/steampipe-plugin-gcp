/*
Package gcp implements a steampipe plugin for gcp.

This plugin provides data that Steampipe uses to present foreign
tables that represent GCP resources.
*/
package gcp

import (
	"context"

	"github.com/turbot/steampipe-plugin-sdk/plugin"
	"github.com/turbot/steampipe-plugin-sdk/plugin/transform"
)

const pluginName = "steampipe-plugin-gcp"

// Plugin creates this (gcp) plugin
func Plugin(ctx context.Context) *plugin.Plugin {
	p := &plugin.Plugin{
		Name:             pluginName,
		DefaultTransform: transform.FromCamel(),
		DefaultGetConfig: &plugin.GetConfig{
			ShouldIgnoreError: isNotFoundError([]string{"404", "400"}),
		},
		ConnectionConfigSchema: &plugin.ConnectionConfigSchema{
			NewInstance: ConfigInstance,
			Schema:      ConfigSchema,
		},
		TableMap: map[string]*plugin.Table{
			"gcp_audit_policy":                    tableGcpAuditPolicy(ctx),
<<<<<<< HEAD
			"gcp_bigquery_dataset":                tableGcpBigQueryDataset(ctx),
=======
			"gcp_bigtable_instance":               tableGcpBigtableInstance(ctx),
>>>>>>> c09eb5c3
			"gcp_cloudfunctions_function":         tableGcpCloudfunctionFunction(ctx),
			"gcp_compute_address":                 tableGcpComputeAddress(ctx),
			"gcp_compute_backend_bucket":          tableGcpComputeBackendBucket(ctx),
			"gcp_compute_backend_service":         tableGcpComputeBackendService(ctx),
			"gcp_compute_disk":                    tableGcpComputeDisk(ctx),
			"gcp_compute_firewall":                tableGcpComputeFirewall(ctx),
			"gcp_compute_forwarding_rule":         tableGcpComputeForwardingRule(ctx),
			"gcp_compute_global_address":          tableGcpComputeGlobalAddress(ctx),
			"gcp_compute_global_forwarding_rule":  tableGcpComputeGlobalForwardingRule(ctx),
			"gcp_compute_image":                   tableGcpComputeImage(ctx),
			"gcp_compute_instance":                tableGcpComputeInstance(ctx),
			"gcp_compute_instance_template":       tableGcpComputeInstanceTemplate(ctx),
			"gcp_compute_network":                 tableGcpComputeNetwork(ctx),
			"gcp_compute_node_group":              tableGcpComputeNodeGroup(ctx),
			"gcp_compute_node_template":           tableGcpComputeNodeTemplate(ctx),
			"gcp_compute_region":                  tableGcpComputeRegion(ctx),
			"gcp_compute_router":                  tableGcpComputeRouter(ctx),
			"gcp_compute_snapshot":                tableGcpComputeSnapshot(ctx),
			"gcp_compute_subnetwork":              tableGcpComputeSubnetwork(ctx),
			"gcp_compute_target_pool":             tableGcpComputeTargetPool(ctx),
			"gcp_compute_target_vpn_gateway":      tableGcpComputeTargetVpnGateway(ctx),
			"gcp_compute_url_map":                 tableGcpComputeURLMap(ctx),
			"gcp_compute_vpn_tunnel":              tableGcpComputeVpnTunnel(ctx),
			"gcp_compute_zone":                    tableGcpComputeZone(ctx),
			"gcp_iam_policy":                      tableGcpIAMPolicy(ctx),
			"gcp_iam_role":                        tableGcpIamRole(ctx),
			"gcp_logging_exclusion":               tableGcpLoggingExclusion(ctx),
			"gcp_logging_metric":                  tableGcpLoggingMetric(ctx),
			"gcp_logging_sink":                    tableGcpLoggingSink(ctx),
			"gcp_monitoring_group":                tableGcpMonitoringGroup(ctx),
			"gcp_monitoring_notification_channel": tableGcpMonitoringNotificationChannel(ctx),
			"gcp_project_service":                 tableGcpProjectService(ctx),
			"gcp_pubsub_snapshot":                 tableGcpPubSubSnapshot(ctx),
			"gcp_pubsub_subscription":             tableGcpPubSubSubscription(ctx),
			"gcp_pubsub_topic":                    tableGcpPubSubTopic(ctx),
			"gcp_service_account":                 tableGcpServiceAccount(ctx),
			"gcp_service_account_key":             tableGcpServiceAccountKey(ctx),
			"gcp_sql_backup":                      tableGcpSQLBackup(ctx),
			"gcp_sql_database":                    tableGcpSQLDatabase(ctx),
			"gcp_sql_database_instance":           tableGcpSQLDatabaseInstance(ctx),
			"gcp_storage_bucket":                  tableGcpStorageBucket(ctx),

			/*
				https://github.com/turbot/steampipe/issues/108
				"gcp_compute_route":                   tableGcpComputeRoute(ctx),
			*/

		},
	}

	return p
}<|MERGE_RESOLUTION|>--- conflicted
+++ resolved
@@ -28,12 +28,10 @@
 			Schema:      ConfigSchema,
 		},
 		TableMap: map[string]*plugin.Table{
+
 			"gcp_audit_policy":                    tableGcpAuditPolicy(ctx),
-<<<<<<< HEAD
 			"gcp_bigquery_dataset":                tableGcpBigQueryDataset(ctx),
-=======
 			"gcp_bigtable_instance":               tableGcpBigtableInstance(ctx),
->>>>>>> c09eb5c3
 			"gcp_cloudfunctions_function":         tableGcpCloudfunctionFunction(ctx),
 			"gcp_compute_address":                 tableGcpComputeAddress(ctx),
 			"gcp_compute_backend_bucket":          tableGcpComputeBackendBucket(ctx),
@@ -75,7 +73,6 @@
 			"gcp_sql_database":                    tableGcpSQLDatabase(ctx),
 			"gcp_sql_database_instance":           tableGcpSQLDatabaseInstance(ctx),
 			"gcp_storage_bucket":                  tableGcpStorageBucket(ctx),
-
 			/*
 				https://github.com/turbot/steampipe/issues/108
 				"gcp_compute_route":                   tableGcpComputeRoute(ctx),
