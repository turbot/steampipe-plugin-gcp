/*
Package gcp implements a steampipe plugin for gcp.

This plugin provides data that Steampipe uses to present foreign
tables that represent GCP resources.
*/
package gcp

import (
	"context"

	"github.com/turbot/steampipe-plugin-sdk/plugin"
	"github.com/turbot/steampipe-plugin-sdk/plugin/transform"
)

const pluginName = "steampipe-plugin-gcp"

// Plugin creates this (gcp) plugin
func Plugin(ctx context.Context) *plugin.Plugin {
	p := &plugin.Plugin{
		Name:             pluginName,
		DefaultTransform: transform.FromCamel(),
		DefaultGetConfig: &plugin.GetConfig{
			ShouldIgnoreError: isNotFoundError([]string{"404", "400"}),
		},
		TableMap: map[string]*plugin.Table{
			"gcp_audit_policy":                    tableGcpAuditPolicy(ctx),
			"gcp_cloudfunctions_function":         tableGcpCloudfunctionFunction(ctx),
			"gcp_compute_address":                 tableGcpComputeAddress(ctx),
<<<<<<< HEAD
=======
			"gcp_compute_backend_bucket":          tableGcpComputeBackendBucket(ctx),
			"gcp_compute_backend_service":         tableGcpComputeBackendService(ctx),
>>>>>>> 4182de5f
			"gcp_compute_disk":                    tableGcpComputeDisk(ctx),
			"gcp_compute_firewall":                tableGcpComputeFirewall(ctx),
			"gcp_compute_forwarding_rule":         tableGcpComputeForwardingRule(ctx),
			"gcp_compute_global_address":          tableGcpComputeGlobalAddress(ctx),
			"gcp_compute_global_forwarding_rule":  tableGcpComputeGlobalForwardingRule(ctx),
<<<<<<< HEAD
			"gcp_compute_image":                   tableGcpComputeImage(ctx),
=======
>>>>>>> 4182de5f
			"gcp_compute_instance":                tableGcpComputeInstance(ctx),
			"gcp_compute_network":                 tableGcpComputeNetwork(ctx),
			"gcp_compute_node_group":              tableGcpComputeNodeGroup(ctx),
			"gcp_compute_node_template":           tableGcpComputeNodeTemplate(ctx),
			"gcp_compute_router":                  tableGcpComputeRouter(ctx),
			"gcp_compute_snapshot":                tableGcpComputeSnapshot(ctx),
			"gcp_compute_subnetwork":              tableGcpComputeSubnetwork(ctx),
			"gcp_compute_target_pool":             tableGcpComputeTargetPool(ctx),
			"gcp_compute_target_vpn_gateway":      tableGcpComputeTargetVpnGateway(ctx),
			"gcp_compute_url_map":                 tableGcpComputeURLMap(ctx),
			"gcp_compute_vpn_tunnel":              tableGcpComputeVpnTunnel(ctx),
			"gcp_iam_policy":                      tableGcpIAMPolicy(ctx),
			"gcp_iam_role":                        tableGcpIamRole(ctx),
			"gcp_logging_exclusion":               tableGcpLoggingExclusion(ctx),
			"gcp_logging_metric":                  tableGcpLoggingMetric(ctx),
			"gcp_logging_sink":                    tableGcpLoggingSink(ctx),
			"gcp_monitoring_group":                tableGcpMonitoringGroup(ctx),
			"gcp_monitoring_notification_channel": tableGcpMonitoringNotificationChannel(ctx),
			"gcp_project_service":                 tableGcpProjectService(ctx),
			"gcp_pubsub_snapshot":                 tableGcpPubSubSnapshot(ctx),
			"gcp_pubsub_subscription":             tableGcpPubSubSubscription(ctx),
			"gcp_pubsub_topic":                    tableGcpPubSubTopic(ctx),
			"gcp_service_account":                 tableGcpServiceAccount(ctx),
			"gcp_service_account_key":             tableGcpServiceAccountKey(ctx),
			"gcp_storage_bucket":                  tableGcpStorageBucket(ctx),
			/*
				https://github.com/turbot/steampipe/issues/108
				https://github.com/turbot/steampipe/issues/126

				"gcp_compute_image":                   tableGcpComputeImage(ctx),
				"gcp_compute_route":                   tableGcpComputeRoute(ctx),
			*/

		},
	}

	return p
}<|MERGE_RESOLUTION|>--- conflicted
+++ resolved
@@ -27,20 +27,14 @@
 			"gcp_audit_policy":                    tableGcpAuditPolicy(ctx),
 			"gcp_cloudfunctions_function":         tableGcpCloudfunctionFunction(ctx),
 			"gcp_compute_address":                 tableGcpComputeAddress(ctx),
-<<<<<<< HEAD
-=======
 			"gcp_compute_backend_bucket":          tableGcpComputeBackendBucket(ctx),
 			"gcp_compute_backend_service":         tableGcpComputeBackendService(ctx),
->>>>>>> 4182de5f
 			"gcp_compute_disk":                    tableGcpComputeDisk(ctx),
 			"gcp_compute_firewall":                tableGcpComputeFirewall(ctx),
 			"gcp_compute_forwarding_rule":         tableGcpComputeForwardingRule(ctx),
 			"gcp_compute_global_address":          tableGcpComputeGlobalAddress(ctx),
 			"gcp_compute_global_forwarding_rule":  tableGcpComputeGlobalForwardingRule(ctx),
-<<<<<<< HEAD
 			"gcp_compute_image":                   tableGcpComputeImage(ctx),
-=======
->>>>>>> 4182de5f
 			"gcp_compute_instance":                tableGcpComputeInstance(ctx),
 			"gcp_compute_network":                 tableGcpComputeNetwork(ctx),
 			"gcp_compute_node_group":              tableGcpComputeNodeGroup(ctx),
@@ -66,11 +60,9 @@
 			"gcp_service_account":                 tableGcpServiceAccount(ctx),
 			"gcp_service_account_key":             tableGcpServiceAccountKey(ctx),
 			"gcp_storage_bucket":                  tableGcpStorageBucket(ctx),
+
 			/*
 				https://github.com/turbot/steampipe/issues/108
-				https://github.com/turbot/steampipe/issues/126
-
-				"gcp_compute_image":                   tableGcpComputeImage(ctx),
 				"gcp_compute_route":                   tableGcpComputeRoute(ctx),
 			*/
 
