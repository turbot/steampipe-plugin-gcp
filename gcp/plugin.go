--- conflicted
+++ resolved
@@ -98,12 +98,8 @@
 			"gcp_sql_backup":                                          tableGcpSQLBackup(ctx),
 			"gcp_sql_database":                                        tableGcpSQLDatabase(ctx),
 			"gcp_sql_database_instance":                               tableGcpSQLDatabaseInstance(ctx),
-<<<<<<< HEAD
-			"gcp_sql_database_instance_connections_daily":             tableGcpSQLDatabaseInstanceConnectionsMetricDaily(ctx),
+			"gcp_sql_database_instance_metric_connections_daily":      tableGcpSQLDatabaseInstanceConnectionsMetricDaily(ctx),
 			"gcp_sql_database_instance_metric_connections_hourly":     tableGcpSQLDatabaseInstanceConnectionsMetricHourly(ctx),
-=======
-			"gcp_sql_database_instance_metric_connections_daily":      tableGcpSQLDatabaseInstanceConnectionsMetricDaily(ctx),
->>>>>>> fd4e6d79
 			"gcp_sql_database_instance_metric_cpu_utilization":        tableGcpSQLDatabaseInstanceCpuUtilizationMetric(ctx),
 			"gcp_sql_database_instance_metric_cpu_utilization_daily":  tableGcpSQLDatabaseInstanceCpuUtilizationMetricDaily(ctx),
 			"gcp_sql_database_instance_metric_cpu_utilization_hourly": tableGcpSQLDatabaseInstanceCpuUtilizationMetricHourly(ctx),
