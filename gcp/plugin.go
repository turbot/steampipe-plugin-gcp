/*
Package gcp implements a steampipe plugin for gcp.

This plugin provides data that Steampipe uses to present foreign
tables that represent GCP resources.
*/
package gcp

import (
	"context"

	"github.com/turbot/steampipe-plugin-sdk/plugin"
	"github.com/turbot/steampipe-plugin-sdk/plugin/transform"
)

const pluginName = "steampipe-plugin-gcp"

// Plugin creates this (gcp) plugin
func Plugin(ctx context.Context) *plugin.Plugin {
	p := &plugin.Plugin{
		Name:             pluginName,
		DefaultTransform: transform.FromCamel(),
		DefaultGetConfig: &plugin.GetConfig{
			ShouldIgnoreError: isNotFoundError([]string{"404", "400"}),
		},
		ConnectionConfigSchema: &plugin.ConnectionConfigSchema{
			NewInstance: ConfigInstance,
			Schema:      ConfigSchema,
		},
		TableMap: map[string]*plugin.Table{

			"gcp_audit_policy":                    tableGcpAuditPolicy(ctx),
			"gcp_bigquery_dataset":                tableGcpBigQueryDataset(ctx),
			"gcp_bigtable_instance":               tableGcpBigtableInstance(ctx),
			"gcp_cloudfunctions_function":         tableGcpCloudfunctionFunction(ctx),
			"gcp_compute_address":                 tableGcpComputeAddress(ctx),
			"gcp_compute_backend_bucket":          tableGcpComputeBackendBucket(ctx),
			"gcp_compute_backend_service":         tableGcpComputeBackendService(ctx),
			"gcp_compute_disk":                    tableGcpComputeDisk(ctx),
			"gcp_compute_firewall":                tableGcpComputeFirewall(ctx),
			"gcp_compute_forwarding_rule":         tableGcpComputeForwardingRule(ctx),
			"gcp_compute_global_address":          tableGcpComputeGlobalAddress(ctx),
			"gcp_compute_global_forwarding_rule":  tableGcpComputeGlobalForwardingRule(ctx),
			"gcp_compute_image":                   tableGcpComputeImage(ctx),
			"gcp_compute_instance":                tableGcpComputeInstance(ctx),
			"gcp_compute_instance_template":       tableGcpComputeInstanceTemplate(ctx),
			"gcp_compute_network":                 tableGcpComputeNetwork(ctx),
			"gcp_compute_node_group":              tableGcpComputeNodeGroup(ctx),
			"gcp_compute_node_template":           tableGcpComputeNodeTemplate(ctx),
			"gcp_compute_region":                  tableGcpComputeRegion(ctx),
			"gcp_compute_router":                  tableGcpComputeRouter(ctx),
			"gcp_compute_snapshot":                tableGcpComputeSnapshot(ctx),
			"gcp_compute_subnetwork":              tableGcpComputeSubnetwork(ctx),
			"gcp_compute_target_https_proxy":      tableGcpComputeTargetHttpsProxy(ctx),
			"gcp_compute_target_pool":             tableGcpComputeTargetPool(ctx),
			"gcp_compute_target_vpn_gateway":      tableGcpComputeTargetVpnGateway(ctx),
			"gcp_compute_url_map":                 tableGcpComputeURLMap(ctx),
			"gcp_compute_vpn_tunnel":              tableGcpComputeVpnTunnel(ctx),
			"gcp_compute_zone":                    tableGcpComputeZone(ctx),
			"gcp_dns_managed_zone":                tableGcpDnsManagedZone(ctx),
			"gcp_iam_policy":                      tableGcpIAMPolicy(ctx),
			"gcp_iam_role":                        tableGcpIamRole(ctx),
			"gcp_logging_exclusion":               tableGcpLoggingExclusion(ctx),
			"gcp_logging_metric":                  tableGcpLoggingMetric(ctx),
			"gcp_logging_sink":                    tableGcpLoggingSink(ctx),
			"gcp_monitoring_group":                tableGcpMonitoringGroup(ctx),
			"gcp_monitoring_notification_channel": tableGcpMonitoringNotificationChannel(ctx),
			"gcp_project_service":                 tableGcpProjectService(ctx),
			"gcp_pubsub_snapshot":                 tableGcpPubSubSnapshot(ctx),
			"gcp_pubsub_subscription":             tableGcpPubSubSubscription(ctx),
			"gcp_pubsub_topic":                    tableGcpPubSubTopic(ctx),
			"gcp_service_account":                 tableGcpServiceAccount(ctx),
			"gcp_service_account_key":             tableGcpServiceAccountKey(ctx),
			"gcp_sql_backup":                      tableGcpSQLBackup(ctx),
			"gcp_sql_database":                    tableGcpSQLDatabase(ctx),
			"gcp_sql_database_instance":           tableGcpSQLDatabaseInstance(ctx),
			"gcp_storage_bucket":                  tableGcpStorageBucket(ctx),
<<<<<<< HEAD
			"gcp_kms_key_ring":                    tableGcpKmsKeyRing(ctx),
			"gcp_kms_key":                         tableGcpKmsKey(ctx),

=======
>>>>>>> c32cd6c0
			/*
				https://github.com/turbot/steampipe/issues/108
				"gcp_compute_route":                   tableGcpComputeRoute(ctx),
			*/

		},
	}

	return p
}<|MERGE_RESOLUTION|>--- conflicted
+++ resolved
@@ -75,12 +75,9 @@
 			"gcp_sql_database":                    tableGcpSQLDatabase(ctx),
 			"gcp_sql_database_instance":           tableGcpSQLDatabaseInstance(ctx),
 			"gcp_storage_bucket":                  tableGcpStorageBucket(ctx),
-<<<<<<< HEAD
 			"gcp_kms_key_ring":                    tableGcpKmsKeyRing(ctx),
 			"gcp_kms_key":                         tableGcpKmsKey(ctx),
 
-=======
->>>>>>> c32cd6c0
 			/*
 				https://github.com/turbot/steampipe/issues/108
 				"gcp_compute_route":                   tableGcpComputeRoute(ctx),
