/*
Package gcp implements a steampipe plugin for gcp.

This plugin provides data that Steampipe uses to present foreign
tables that represent GCP resources.
*/
package gcp

import (
	"context"

	"github.com/turbot/steampipe-plugin-sdk/plugin"
	"github.com/turbot/steampipe-plugin-sdk/plugin/transform"
)

const pluginName = "steampipe-plugin-gcp"

// Plugin creates this (gcp) plugin
func Plugin(ctx context.Context) *plugin.Plugin {
	p := &plugin.Plugin{
		Name:             pluginName,
		DefaultTransform: transform.FromCamel(),
		DefaultGetConfig: &plugin.GetConfig{
			ShouldIgnoreError: isNotFoundError([]string{"404", "400"}),
		},
		TableMap: map[string]*plugin.Table{
			"gcp_audit_policy":                    tableGcpAuditPolicy(ctx),
			"gcp_cloudfunctions_function":         tableGcpCloudfunctionFunction(ctx),
			"gcp_compute_address":                 tableGcpComputeAddress(ctx),
<<<<<<< HEAD
=======
			"gcp_compute_backend_service":         tableGcpComputeBackendService(ctx),
			"gcp_compute_disk":                    tableGcpComputeDisk(ctx),
>>>>>>> 34d0ba8c
			"gcp_compute_firewall":                tableGcpComputeFirewall(ctx),
			"gcp_compute_forwarding_rule":         tableGcpComputeForwardingRule(ctx),
			"gcp_compute_global_address":          tableGcpComputeGlobalAddress(ctx),
			"gcp_compute_global_forwarding_rule":  tableGcpComputeGlobalForwardingRule(ctx),
<<<<<<< HEAD
			"gcp_compute_disk":                    tableGcpComputeDisk(ctx),
=======
>>>>>>> 34d0ba8c
			"gcp_compute_instance":                tableGcpComputeInstance(ctx),
			"gcp_compute_network":                 tableGcpComputeNetwork(ctx),
			"gcp_compute_node_group":              tableGcpComputeNodeGroup(ctx),
			"gcp_compute_router":                  tableGcpComputeRouter(ctx),
			"gcp_compute_snapshot":                tableGcpComputeSnapshot(ctx),
<<<<<<< HEAD
			"gcp_compute_url_map":                 tableGcpComputeURLMap(ctx),
=======
			"gcp_compute_subnetwork":              tableGcpComputeSubnetwork(ctx),
			"gcp_compute_target_pool":             tableGcpComputeTargetPool(ctx),
			"gcp_compute_vpn_tunnel":              tableGcpComputeVpnTunnel(ctx),
>>>>>>> 34d0ba8c
			"gcp_iam_policy":                      tableGcpIAMPolicy(ctx),
			"gcp_iam_role":                        tableGcpIamRole(ctx),
			"gcp_logging_exclusion":               tableGcpLoggingExclusion(ctx),
			"gcp_logging_metric":                  tableGcpLoggingMetric(ctx),
			"gcp_logging_sink":                    tableGcpLoggingSink(ctx),
			"gcp_monitoring_group":                tableGcpMonitoringGroup(ctx),
			"gcp_monitoring_notification_channel": tableGcpMonitoringNotificationChannel(ctx),
			"gcp_project_service":                 tableGcpProjectService(ctx),
			"gcp_pubsub_snapshot":                 tableGcpPubSubSnapshot(ctx),
			"gcp_pubsub_subscription":             tableGcpPubSubSubscription(ctx),
			"gcp_pubsub_topic":                    tableGcpPubSubTopic(ctx),
			"gcp_service_account":                 tableGcpServiceAccount(ctx),
			"gcp_service_account_key":             tableGcpServiceAccountKey(ctx),
			"gcp_storage_bucket":                  tableGcpStorageBucket(ctx),
			/*
				https://github.com/turbot/steampipe/issues/108
				https://github.com/turbot/steampipe/issues/126

				"gcp_compute_image":                   tableGcpComputeImage(ctx),
				"gcp_compute_route":                   tableGcpComputeRoute(ctx),
			*/

		},
	}

	return p
}<|MERGE_RESOLUTION|>--- conflicted
+++ resolved
@@ -27,31 +27,19 @@
 			"gcp_audit_policy":                    tableGcpAuditPolicy(ctx),
 			"gcp_cloudfunctions_function":         tableGcpCloudfunctionFunction(ctx),
 			"gcp_compute_address":                 tableGcpComputeAddress(ctx),
-<<<<<<< HEAD
-=======
 			"gcp_compute_backend_service":         tableGcpComputeBackendService(ctx),
 			"gcp_compute_disk":                    tableGcpComputeDisk(ctx),
->>>>>>> 34d0ba8c
 			"gcp_compute_firewall":                tableGcpComputeFirewall(ctx),
 			"gcp_compute_forwarding_rule":         tableGcpComputeForwardingRule(ctx),
 			"gcp_compute_global_address":          tableGcpComputeGlobalAddress(ctx),
 			"gcp_compute_global_forwarding_rule":  tableGcpComputeGlobalForwardingRule(ctx),
-<<<<<<< HEAD
-			"gcp_compute_disk":                    tableGcpComputeDisk(ctx),
-=======
->>>>>>> 34d0ba8c
 			"gcp_compute_instance":                tableGcpComputeInstance(ctx),
 			"gcp_compute_network":                 tableGcpComputeNetwork(ctx),
 			"gcp_compute_node_group":              tableGcpComputeNodeGroup(ctx),
 			"gcp_compute_router":                  tableGcpComputeRouter(ctx),
 			"gcp_compute_snapshot":                tableGcpComputeSnapshot(ctx),
-<<<<<<< HEAD
 			"gcp_compute_url_map":                 tableGcpComputeURLMap(ctx),
-=======
-			"gcp_compute_subnetwork":              tableGcpComputeSubnetwork(ctx),
-			"gcp_compute_target_pool":             tableGcpComputeTargetPool(ctx),
 			"gcp_compute_vpn_tunnel":              tableGcpComputeVpnTunnel(ctx),
->>>>>>> 34d0ba8c
 			"gcp_iam_policy":                      tableGcpIAMPolicy(ctx),
 			"gcp_iam_role":                        tableGcpIamRole(ctx),
 			"gcp_logging_exclusion":               tableGcpLoggingExclusion(ctx),
