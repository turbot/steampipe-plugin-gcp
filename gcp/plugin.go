--- conflicted
+++ resolved
@@ -27,10 +27,7 @@
 			"gcp_audit_policy":                    tableGcpAuditPolicy(ctx),
 			"gcp_cloudfunctions_function":         tableGcpCloudfunctionFunction(ctx),
 			"gcp_compute_address":                 tableGcpComputeAddress(ctx),
-<<<<<<< HEAD
 			"gcp_compute_backend_service":         tableGcpComputeBackendService(ctx),
-=======
->>>>>>> 0832b3be
 			"gcp_compute_disk":                    tableGcpComputeDisk(ctx),
 			"gcp_compute_firewall":                tableGcpComputeFirewall(ctx),
 			"gcp_compute_forwarding_rule":         tableGcpComputeForwardingRule(ctx),
