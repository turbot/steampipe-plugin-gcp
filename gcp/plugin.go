--- conflicted
+++ resolved
@@ -79,11 +79,8 @@
 			"gcp_iam_role":                                            tableGcpIamRole(ctx),
 			"gcp_kms_key":                                             tableGcpKmsKey(ctx),
 			"gcp_kms_key_ring":                                        tableGcpKmsKeyRing(ctx),
-<<<<<<< HEAD
+			"gcp_kubernetes_cluster":                                  tableGcpKubernetesCluster(ctx),
 			"gcp_kubernetes_node_pool":                                tableGcpKubernetesNodePool(ctx),
-=======
-			"gcp_kubernetes_cluster":                                  tableGcpKubernetesCluster(ctx),
->>>>>>> 400d2dd4
 			"gcp_logging_bucket":                                      tableGcpLoggingBucket(ctx),
 			"gcp_logging_exclusion":                                   tableGcpLoggingExclusion(ctx),
 			"gcp_logging_metric":                                      tableGcpLoggingMetric(ctx),
