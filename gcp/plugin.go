/*
Package gcp implements a steampipe plugin for gcp.

This plugin provides data that Steampipe uses to present foreign
tables that represent GCP resources.
*/
package gcp

import (
	"context"

	"github.com/turbot/steampipe-plugin-sdk/plugin"
	"github.com/turbot/steampipe-plugin-sdk/plugin/transform"
)

const pluginName = "steampipe-plugin-gcp"

// Plugin creates this (gcp) plugin
func Plugin(ctx context.Context) *plugin.Plugin {
	p := &plugin.Plugin{
		Name:             pluginName,
		DefaultTransform: transform.FromCamel(),
		DefaultGetConfig: &plugin.GetConfig{
			ShouldIgnoreError: isNotFoundError([]string{"404", "400"}),
		},
		TableMap: map[string]*plugin.Table{
			"gcp_audit_policy":                    tableGcpAuditPolicy(ctx),
			"gcp_cloudfunctions_function":         tableGcpCloudfunctionFunction(ctx),
			"gcp_compute_address":                 tableGcpComputeAddress(ctx),
			"gcp_compute_disk":                    tableGcpComputeDisk(ctx),
			"gcp_compute_firewall":                tableGcpComputeFirewall(ctx),
			"gcp_compute_forwarding_rule":         tableGcpComputeForwardingRule(ctx),
			"gcp_compute_global_address":          tableGcpComputeGlobalAddress(ctx),
			"gcp_compute_global_forwarding_rule":  tableGcpComputeGlobalForwardingRule(ctx),
			"gcp_compute_image":                   tableGcpComputeImage(ctx),
			"gcp_compute_instance":                tableGcpComputeInstance(ctx),
			"gcp_compute_network":                 tableGcpComputeNetwork(ctx),
			"gcp_compute_route":                   tableGcpComputeRoute(ctx),
<<<<<<< HEAD
			"gcp_compute_snapshot":                tableGcpComputeSnapshot(ctx),
=======
			"gcp_compute_router":                  tableGcpComputeRouter(ctx),
>>>>>>> 564b1ae4
			"gcp_iam_policy":                      tableGcpIAMPolicy(ctx),
			"gcp_iam_role":                        tableGcpIamRole(ctx),
			"gcp_logging_exclusion":               tableGcpLoggingExclusion(ctx),
			"gcp_logging_metric":                  tableGcpLoggingMetric(ctx),
			"gcp_logging_sink":                    tableGcpLoggingSink(ctx),
			"gcp_monitoring_group":                tableGcpMonitoringGroup(ctx),
			"gcp_monitoring_notification_channel": tableGcpMonitoringNotificationChannel(ctx),
			"gcp_project_service":                 tableGcpProjectService(ctx),
			"gcp_pubsub_snapshot":                 tableGcpPubSubSnapshot(ctx),
			"gcp_pubsub_subscription":             tableGcpPubSubSubscription(ctx),
			"gcp_pubsub_topic":                    tableGcpPubSubTopic(ctx),
			"gcp_service_account":                 tableGcpServiceAccount(ctx),
			"gcp_service_account_key":             tableGcpServiceAccountKey(ctx),
			"gcp_storage_bucket":                  tableGcpStorageBucket(ctx),
		},
	}

	return p
}<|MERGE_RESOLUTION|>--- conflicted
+++ resolved
@@ -36,11 +36,8 @@
 			"gcp_compute_instance":                tableGcpComputeInstance(ctx),
 			"gcp_compute_network":                 tableGcpComputeNetwork(ctx),
 			"gcp_compute_route":                   tableGcpComputeRoute(ctx),
-<<<<<<< HEAD
+			"gcp_compute_router":                  tableGcpComputeRouter(ctx),
 			"gcp_compute_snapshot":                tableGcpComputeSnapshot(ctx),
-=======
-			"gcp_compute_router":                  tableGcpComputeRouter(ctx),
->>>>>>> 564b1ae4
 			"gcp_iam_policy":                      tableGcpIAMPolicy(ctx),
 			"gcp_iam_role":                        tableGcpIamRole(ctx),
 			"gcp_logging_exclusion":               tableGcpLoggingExclusion(ctx),
