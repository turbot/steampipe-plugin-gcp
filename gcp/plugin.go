--- conflicted
+++ resolved
@@ -72,11 +72,8 @@
 			"gcp_monitoring_alert_policy":         tableGcpMonitoringAlert(ctx),
 			"gcp_monitoring_group":                tableGcpMonitoringGroup(ctx),
 			"gcp_monitoring_notification_channel": tableGcpMonitoringNotificationChannel(ctx),
-<<<<<<< HEAD
 			"gcp_project_organization_policy":     tableGcpProjectsOrganizationPolicy(ctx),
-=======
 			"gcp_project":                         tableGcpProject(ctx),
->>>>>>> 474d4160
 			"gcp_project_service":                 tableGcpProjectService(ctx),
 			"gcp_pubsub_snapshot":                 tableGcpPubSubSnapshot(ctx),
 			"gcp_pubsub_subscription":             tableGcpPubSubSubscription(ctx),
