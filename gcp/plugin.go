--- conflicted
+++ resolved
@@ -27,26 +27,17 @@
 			"gcp_audit_policy":                    tableGcpAuditPolicy(ctx),
 			"gcp_cloudfunctions_function":         tableGcpCloudfunctionFunction(ctx),
 			"gcp_compute_address":                 tableGcpComputeAddress(ctx),
-<<<<<<< HEAD
-=======
 			"gcp_compute_backend_bucket":          tableGcpComputeBackendBucket(ctx),
 			"gcp_compute_backend_service":         tableGcpComputeBackendService(ctx),
 			"gcp_compute_disk":                    tableGcpComputeDisk(ctx),
->>>>>>> 5e9ca775
 			"gcp_compute_firewall":                tableGcpComputeFirewall(ctx),
 			"gcp_compute_forwarding_rule":         tableGcpComputeForwardingRule(ctx),
 			"gcp_compute_global_address":          tableGcpComputeGlobalAddress(ctx),
 			"gcp_compute_global_forwarding_rule":  tableGcpComputeGlobalForwardingRule(ctx),
-<<<<<<< HEAD
-			"gcp_compute_disk":                    tableGcpComputeDisk(ctx),
-			"gcp_compute_instance":                tableGcpComputeInstance(ctx),
-			"gcp_compute_network":                 tableGcpComputeNetwork(ctx),
-			"gcp_compute_node_template":           tableGcpComputeNodeTemplate(ctx),
-=======
 			"gcp_compute_instance":                tableGcpComputeInstance(ctx),
 			"gcp_compute_network":                 tableGcpComputeNetwork(ctx),
 			"gcp_compute_node_group":              tableGcpComputeNodeGroup(ctx),
->>>>>>> 5e9ca775
+			"gcp_compute_node_template":           tableGcpComputeNodeTemplate(ctx),
 			"gcp_compute_router":                  tableGcpComputeRouter(ctx),
 			"gcp_compute_snapshot":                tableGcpComputeSnapshot(ctx),
 			"gcp_compute_subnetwork":              tableGcpComputeSubnetwork(ctx),
