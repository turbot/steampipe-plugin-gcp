--- conflicted
+++ resolved
@@ -27,11 +27,8 @@
 			"gcp_audit_policy":                    tableGcpAuditPolicy(ctx),
 			"gcp_cloudfunctions_function":         tableGcpCloudfunctionFunction(ctx),
 			"gcp_compute_address":                 tableGcpComputeAddress(ctx),
-<<<<<<< HEAD
 			"gcp_compute_backend_bucket":          tableGcpComputeBackendBucket(ctx),
-=======
 			"gcp_compute_backend_service":         tableGcpComputeBackendService(ctx),
->>>>>>> 5c7dac79
 			"gcp_compute_disk":                    tableGcpComputeDisk(ctx),
 			"gcp_compute_firewall":                tableGcpComputeFirewall(ctx),
 			"gcp_compute_forwarding_rule":         tableGcpComputeForwardingRule(ctx),
