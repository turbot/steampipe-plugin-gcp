/*
Package gcp implements a steampipe plugin for gcp.

This plugin provides data that Steampipe uses to present foreign
tables that represent GCP resources.
*/
package gcp

import (
	"context"

	"github.com/turbot/steampipe-plugin-sdk/plugin"
	"github.com/turbot/steampipe-plugin-sdk/plugin/transform"
)

const pluginName = "steampipe-plugin-gcp"

// Plugin creates this (gcp) plugin
func Plugin(ctx context.Context) *plugin.Plugin {
	p := &plugin.Plugin{
		Name:             pluginName,
		DefaultTransform: transform.FromCamel(),
		DefaultGetConfig: &plugin.GetConfig{
			ShouldIgnoreError: isNotFoundError([]string{"404", "400"}),
		},
		ConnectionConfigSchema: &plugin.ConnectionConfigSchema{
			NewInstance: ConfigInstance,
			Schema:      ConfigSchema,
		},
		TableMap: map[string]*plugin.Table{
			"gcp_audit_policy":                            tableGcpAuditPolicy(ctx),
			"gcp_bigquery_dataset":                        tableGcpBigQueryDataset(ctx),
			"gcp_bigquery_table":                          tableGcpBigqueryTable(ctx),
			"gcp_bigtable_instance":                       tableGcpBigtableInstance(ctx),
			"gcp_cloudfunctions_function":                 tableGcpCloudfunctionFunction(ctx),
			"gcp_compute_address":                         tableGcpComputeAddress(ctx),
			"gcp_compute_backend_bucket":                  tableGcpComputeBackendBucket(ctx),
			"gcp_compute_backend_service":                 tableGcpComputeBackendService(ctx),
			"gcp_compute_disk":                            tableGcpComputeDisk(ctx),
			"gcp_compute_firewall":                        tableGcpComputeFirewall(ctx),
			"gcp_compute_forwarding_rule":                 tableGcpComputeForwardingRule(ctx),
			"gcp_compute_global_address":                  tableGcpComputeGlobalAddress(ctx),
			"gcp_compute_global_forwarding_rule":          tableGcpComputeGlobalForwardingRule(ctx),
			"gcp_compute_image":                           tableGcpComputeImage(ctx),
			"gcp_compute_instance":                        tableGcpComputeInstance(ctx),
<<<<<<< HEAD
			"gcp_compute_instance_metric_cpu_utilization": tableComputeInstanceCpuUtilizationMetric(ctx),
=======
>>>>>>> 14b0fe10
			"gcp_compute_instance_template":               tableGcpComputeInstanceTemplate(ctx),
			"gcp_compute_network":                         tableGcpComputeNetwork(ctx),
			"gcp_compute_node_group":                      tableGcpComputeNodeGroup(ctx),
			"gcp_compute_node_template":                   tableGcpComputeNodeTemplate(ctx),
			"gcp_compute_project_metadata":                tableGcpComputeProjectMetadata(ctx),
			"gcp_compute_region":                          tableGcpComputeRegion(ctx),
			"gcp_compute_resource_policy":                 tableGcpComputeResourcePolicy(ctx),
			"gcp_compute_router":                          tableGcpComputeRouter(ctx),
			"gcp_compute_snapshot":                        tableGcpComputeSnapshot(ctx),
			"gcp_compute_ssl_policy":                      tableGcpComputeSslPolicy(ctx),
			"gcp_compute_subnetwork":                      tableGcpComputeSubnetwork(ctx),
			"gcp_compute_target_https_proxy":              tableGcpComputeTargetHttpsProxy(ctx),
			"gcp_compute_target_pool":                     tableGcpComputeTargetPool(ctx),
			"gcp_compute_target_ssl_proxy":                tableGcpComputeTargetSslProxy(ctx),
			"gcp_compute_target_vpn_gateway":              tableGcpComputeTargetVpnGateway(ctx),
			"gcp_compute_url_map":                         tableGcpComputeURLMap(ctx),
			"gcp_compute_vpn_tunnel":                      tableGcpComputeVpnTunnel(ctx),
			"gcp_compute_zone":                            tableGcpComputeZone(ctx),
			"gcp_dns_managed_zone":                        tableGcpDnsManagedZone(ctx),
			"gcp_dns_policy":                              tableDnsPolicy(ctx),
			"gcp_dns_record_set":                          tableDnsRecordSet(ctx),
			"gcp_iam_policy":                              tableGcpIAMPolicy(ctx),
			"gcp_iam_role":                                tableGcpIamRole(ctx),
			"gcp_kms_key":                                 tableGcpKmsKey(ctx),
			"gcp_kms_key_ring":                            tableGcpKmsKeyRing(ctx),
			"gcp_logging_bucket":                          tableGcpLoggingBucket(ctx),
			"gcp_logging_exclusion":                       tableGcpLoggingExclusion(ctx),
			"gcp_logging_metric":                          tableGcpLoggingMetric(ctx),
			"gcp_logging_sink":                            tableGcpLoggingSink(ctx),
			"gcp_monitoring_alert_policy":                 tableGcpMonitoringAlert(ctx),
			"gcp_monitoring_group":                        tableGcpMonitoringGroup(ctx),
			"gcp_monitoring_notification_channel":         tableGcpMonitoringNotificationChannel(ctx),
			"gcp_project_organization_policy":             tableGcpProjectOrganizationPolicy(ctx),
			"gcp_project":                                 tableGcpProject(ctx),
			"gcp_project_service":                         tableGcpProjectService(ctx),
			"gcp_pubsub_snapshot":                         tableGcpPubSubSnapshot(ctx),
			"gcp_pubsub_subscription":                     tableGcpPubSubSubscription(ctx),
			"gcp_pubsub_topic":                            tableGcpPubSubTopic(ctx),
			"gcp_service_account":                         tableGcpServiceAccount(ctx),
			"gcp_service_account_key":                     tableGcpServiceAccountKey(ctx),
			"gcp_sql_backup":                              tableGcpSQLBackup(ctx),
			"gcp_sql_database":                            tableGcpSQLDatabase(ctx),
<<<<<<< HEAD
			"gcp_sql_database_connections_daily":          tableGcpSQLDatabaseConnectionsMetricDaily(ctx),
=======
			"gcp_sql_database_instance_connections_daily": tableGcpSQLDatabaseInstanceConnectionsMetricDaily(ctx),
>>>>>>> 14b0fe10
			"gcp_sql_database_instance":                   tableGcpSQLDatabaseInstance(ctx),
			"gcp_storage_bucket":                          tableGcpStorageBucket(ctx),
			/*
				https://github.com/turbot/steampipe/issues/108
				"gcp_compute_route":                   tableGcpComputeRoute(ctx),
			*/

		},
	}

	return p
}<|MERGE_RESOLUTION|>--- conflicted
+++ resolved
@@ -43,10 +43,7 @@
 			"gcp_compute_global_forwarding_rule":          tableGcpComputeGlobalForwardingRule(ctx),
 			"gcp_compute_image":                           tableGcpComputeImage(ctx),
 			"gcp_compute_instance":                        tableGcpComputeInstance(ctx),
-<<<<<<< HEAD
 			"gcp_compute_instance_metric_cpu_utilization": tableComputeInstanceCpuUtilizationMetric(ctx),
-=======
->>>>>>> 14b0fe10
 			"gcp_compute_instance_template":               tableGcpComputeInstanceTemplate(ctx),
 			"gcp_compute_network":                         tableGcpComputeNetwork(ctx),
 			"gcp_compute_node_group":                      tableGcpComputeNodeGroup(ctx),
@@ -89,11 +86,7 @@
 			"gcp_service_account_key":                     tableGcpServiceAccountKey(ctx),
 			"gcp_sql_backup":                              tableGcpSQLBackup(ctx),
 			"gcp_sql_database":                            tableGcpSQLDatabase(ctx),
-<<<<<<< HEAD
-			"gcp_sql_database_connections_daily":          tableGcpSQLDatabaseConnectionsMetricDaily(ctx),
-=======
 			"gcp_sql_database_instance_connections_daily": tableGcpSQLDatabaseInstanceConnectionsMetricDaily(ctx),
->>>>>>> 14b0fe10
 			"gcp_sql_database_instance":                   tableGcpSQLDatabaseInstance(ctx),
 			"gcp_storage_bucket":                          tableGcpStorageBucket(ctx),
 			/*
