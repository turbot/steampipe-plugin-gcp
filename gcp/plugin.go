--- conflicted
+++ resolved
@@ -38,12 +38,9 @@
 			"gcp_compute_backend_bucket":                              tableGcpComputeBackendBucket(ctx),
 			"gcp_compute_backend_service":                             tableGcpComputeBackendService(ctx),
 			"gcp_compute_disk":                                        tableGcpComputeDisk(ctx),
-<<<<<<< HEAD
-			"gcp_compute_disk_metric_write_ops_daily":                 tableComputeGcpDiskMetricWriteOpsDaily(ctx),
-=======
 			"gcp_compute_disk_metric_read_ops":                        tableGcpComputeDiskMetricReadOps(ctx),
 			"gcp_compute_disk_metric_read_ops_hourly":                 tableGcpComputeDiskMetricReadOpsHourly(ctx),
->>>>>>> d90af060
+			"gcp_compute_disk_metric_write_ops_daily":                 tableComputeGcpDiskMetricWriteOpsDaily(ctx),
 			"gcp_compute_firewall":                                    tableGcpComputeFirewall(ctx),
 			"gcp_compute_forwarding_rule":                             tableGcpComputeForwardingRule(ctx),
 			"gcp_compute_global_address":                              tableGcpComputeGlobalAddress(ctx),
