--- conflicted
+++ resolved
@@ -64,12 +64,9 @@
 			"gcp_pubsub_topic":                    tableGcpPubSubTopic(ctx),
 			"gcp_service_account":                 tableGcpServiceAccount(ctx),
 			"gcp_service_account_key":             tableGcpServiceAccountKey(ctx),
-<<<<<<< HEAD
 			"gcp_sql_backup":                      tableGcpSQLBackup(ctx),
-=======
 			"gcp_sql_database":                    tableGcpSQLDatabase(ctx),
 			"gcp_sql_database_instance":           tableGcpSQLDatabaseInstance(ctx),
->>>>>>> 04e39977
 			"gcp_storage_bucket":                  tableGcpStorageBucket(ctx),
 
 			/*
