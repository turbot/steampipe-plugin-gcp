--- conflicted
+++ resolved
@@ -27,21 +27,15 @@
 			"gcp_audit_policy":                    tableGcpAuditPolicy(ctx),
 			"gcp_cloudfunctions_function":         tableGcpCloudfunctionFunction(ctx),
 			"gcp_compute_address":                 tableGcpComputeAddress(ctx),
-<<<<<<< HEAD
-=======
 			"gcp_compute_backend_bucket":          tableGcpComputeBackendBucket(ctx),
 			"gcp_compute_backend_service":         tableGcpComputeBackendService(ctx),
->>>>>>> 4182de5f
 			"gcp_compute_disk":                    tableGcpComputeDisk(ctx),
 			"gcp_compute_firewall":                tableGcpComputeFirewall(ctx),
 			"gcp_compute_forwarding_rule":         tableGcpComputeForwardingRule(ctx),
 			"gcp_compute_global_address":          tableGcpComputeGlobalAddress(ctx),
 			"gcp_compute_global_forwarding_rule":  tableGcpComputeGlobalForwardingRule(ctx),
 			"gcp_compute_instance":                tableGcpComputeInstance(ctx),
-<<<<<<< HEAD
 			"gcp_compute_instance_template":       tableGcpComputeInstanceTemplate(ctx),
-=======
->>>>>>> 4182de5f
 			"gcp_compute_network":                 tableGcpComputeNetwork(ctx),
 			"gcp_compute_node_group":              tableGcpComputeNodeGroup(ctx),
 			"gcp_compute_node_template":           tableGcpComputeNodeTemplate(ctx),
