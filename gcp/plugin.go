--- conflicted
+++ resolved
@@ -25,15 +25,11 @@
 		},
 		TableMap: map[string]*plugin.Table{
 			"gcp_audit_policy":                    tableGcpAuditPolicy(ctx),
-<<<<<<< HEAD
 			"gcp_cloudfunctions_function":          tableGcpCloudfunctionFunction(ctx),
-			"gcp_compute_global_address":          tableGcpComputeGlobalAddress(ctx),
-			"gcp_compute_instance":                tableGcpComputeInstance(ctx),
-=======
 			"gcp_compute_address":                 tableGcpComputeAddress(ctx),
 			"gcp_compute_global_address":          tableGcpComputeGlobalAddress(ctx),
 			"gcp_compute_global_forwarding_rule":  tableGcpComputeGlobalForwardingRule(ctx),
->>>>>>> fd333c0a
+			"gcp_compute_instance":                tableGcpComputeInstance(ctx),
 			"gcp_iam_policy":                      tableGcpIAMPolicy(ctx),
 			"gcp_iam_role":                        tableGcpIamRole(ctx),
 			"gcp_logging_exclusion":               tableGcpLoggingExclusion(ctx),
