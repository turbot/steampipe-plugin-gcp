--- conflicted
+++ resolved
@@ -35,9 +35,7 @@
 			"gcp_compute_global_address":          tableGcpComputeGlobalAddress(ctx),
 			"gcp_compute_global_forwarding_rule":  tableGcpComputeGlobalForwardingRule(ctx),
 			"gcp_compute_instance":                tableGcpComputeInstance(ctx),
-<<<<<<< HEAD
 			"gcp_compute_instance_group":          tableGcpComputeInstanceGroup(ctx),
-=======
 			"gcp_compute_instance_template":       tableGcpComputeInstanceTemplate(ctx),
 			"gcp_compute_network":                 tableGcpComputeNetwork(ctx),
 			"gcp_compute_node_group":              tableGcpComputeNodeGroup(ctx),
@@ -49,7 +47,6 @@
 			"gcp_compute_target_vpn_gateway":      tableGcpComputeTargetVpnGateway(ctx),
 			"gcp_compute_url_map":                 tableGcpComputeURLMap(ctx),
 			"gcp_compute_vpn_tunnel":              tableGcpComputeVpnTunnel(ctx),
->>>>>>> 44efc877
 			"gcp_iam_policy":                      tableGcpIAMPolicy(ctx),
 			"gcp_iam_role":                        tableGcpIamRole(ctx),
 			"gcp_logging_exclusion":               tableGcpLoggingExclusion(ctx),
