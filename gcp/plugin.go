--- conflicted
+++ resolved
@@ -64,11 +64,8 @@
 			"gcp_pubsub_topic":                    tableGcpPubSubTopic(ctx),
 			"gcp_service_account":                 tableGcpServiceAccount(ctx),
 			"gcp_service_account_key":             tableGcpServiceAccountKey(ctx),
-<<<<<<< HEAD
 			"gcp_sql_database":                    tableGcpSQLDatabase(ctx),
-=======
 			"gcp_sql_database_instance":           tableGcpSQLDatabaseInstance(ctx),
->>>>>>> b5b3b756
 			"gcp_storage_bucket":                  tableGcpStorageBucket(ctx),
 
 			/*
