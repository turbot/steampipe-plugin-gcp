/*
Package gcp implements a steampipe plugin for gcp.

This plugin provides data that Steampipe uses to present foreign
tables that represent GCP resources.
*/
package gcp

import (
	"context"

	"github.com/turbot/steampipe-plugin-sdk/plugin"
	"github.com/turbot/steampipe-plugin-sdk/plugin/transform"
)

const pluginName = "steampipe-plugin-gcp"

// Plugin creates this (gcp) plugin
func Plugin(ctx context.Context) *plugin.Plugin {
	p := &plugin.Plugin{
		Name:             pluginName,
		DefaultTransform: transform.FromCamel(),
		DefaultGetConfig: &plugin.GetConfig{
			ShouldIgnoreError: isNotFoundError([]string{"404", "400"}),
		},
		TableMap: map[string]*plugin.Table{
<<<<<<< HEAD

=======
>>>>>>> 51033808
			"gcp_audit_policy":                    tableGcpAuditPolicy(ctx),
			"gcp_cloudfunctions_function":         tableGcpCloudfunctionFunction(ctx),
			"gcp_compute_address":                 tableGcpComputeAddress(ctx),
			"gcp_compute_disk":                    tableGcpComputeDisk(ctx),
			"gcp_compute_firewall":                tableGcpComputeFirewall(ctx),
			"gcp_compute_forwarding_rule":         tableGcpComputeForwardingRule(ctx),
			"gcp_compute_global_address":          tableGcpComputeGlobalAddress(ctx),
			"gcp_compute_global_forwarding_rule":  tableGcpComputeGlobalForwardingRule(ctx),
			"gcp_compute_instance":                tableGcpComputeInstance(ctx),
			"gcp_compute_network":                 tableGcpComputeNetwork(ctx),
			"gcp_compute_node_group":              tableGcpComputeNodeGroup(ctx),
			"gcp_compute_router":                  tableGcpComputeRouter(ctx),
			"gcp_compute_snapshot":                tableGcpComputeSnapshot(ctx),
			"gcp_compute_subnetwork":              tableGcpComputeSubnetwork(ctx),
			"gcp_iam_policy":                      tableGcpIAMPolicy(ctx),
			"gcp_iam_role":                        tableGcpIamRole(ctx),
			"gcp_logging_exclusion":               tableGcpLoggingExclusion(ctx),
			"gcp_logging_metric":                  tableGcpLoggingMetric(ctx),
			"gcp_logging_sink":                    tableGcpLoggingSink(ctx),
			"gcp_monitoring_group":                tableGcpMonitoringGroup(ctx),
			"gcp_monitoring_notification_channel": tableGcpMonitoringNotificationChannel(ctx),
			"gcp_project_service":                 tableGcpProjectService(ctx),
			"gcp_pubsub_snapshot":                 tableGcpPubSubSnapshot(ctx),
			"gcp_pubsub_subscription":             tableGcpPubSubSubscription(ctx),
			"gcp_pubsub_topic":                    tableGcpPubSubTopic(ctx),
			"gcp_service_account":                 tableGcpServiceAccount(ctx),
			"gcp_service_account_key":             tableGcpServiceAccountKey(ctx),
			"gcp_storage_bucket":                  tableGcpStorageBucket(ctx),
			/*
				https://github.com/turbot/steampipe/issues/108
				https://github.com/turbot/steampipe/issues/126

				"gcp_compute_image":                   tableGcpComputeImage(ctx),
				"gcp_compute_route":                   tableGcpComputeRoute(ctx),
				"gcp_compute_vpn_tunnel":              tableGcpComputeVpnTunnel(ctx),
			*/

		},
	}

	return p
}<|MERGE_RESOLUTION|>--- conflicted
+++ resolved
@@ -24,10 +24,6 @@
 			ShouldIgnoreError: isNotFoundError([]string{"404", "400"}),
 		},
 		TableMap: map[string]*plugin.Table{
-<<<<<<< HEAD
-
-=======
->>>>>>> 51033808
 			"gcp_audit_policy":                    tableGcpAuditPolicy(ctx),
 			"gcp_cloudfunctions_function":         tableGcpCloudfunctionFunction(ctx),
 			"gcp_compute_address":                 tableGcpComputeAddress(ctx),
@@ -42,6 +38,7 @@
 			"gcp_compute_router":                  tableGcpComputeRouter(ctx),
 			"gcp_compute_snapshot":                tableGcpComputeSnapshot(ctx),
 			"gcp_compute_subnetwork":              tableGcpComputeSubnetwork(ctx),
+			"gcp_compute_vpn_tunnel":              tableGcpComputeVpnTunnel(ctx),
 			"gcp_iam_policy":                      tableGcpIAMPolicy(ctx),
 			"gcp_iam_role":                        tableGcpIamRole(ctx),
 			"gcp_logging_exclusion":               tableGcpLoggingExclusion(ctx),
@@ -56,13 +53,13 @@
 			"gcp_service_account":                 tableGcpServiceAccount(ctx),
 			"gcp_service_account_key":             tableGcpServiceAccountKey(ctx),
 			"gcp_storage_bucket":                  tableGcpStorageBucket(ctx),
+
 			/*
 				https://github.com/turbot/steampipe/issues/108
 				https://github.com/turbot/steampipe/issues/126
 
 				"gcp_compute_image":                   tableGcpComputeImage(ctx),
 				"gcp_compute_route":                   tableGcpComputeRoute(ctx),
-				"gcp_compute_vpn_tunnel":              tableGcpComputeVpnTunnel(ctx),
 			*/
 
 		},
