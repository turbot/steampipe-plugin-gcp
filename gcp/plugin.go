--- conflicted
+++ resolved
@@ -24,22 +24,20 @@
 			ShouldIgnoreError: isNotFoundError([]string{"404", "400"}),
 		},
 		TableMap: map[string]*plugin.Table{
-			"gcp_audit_policy":                   tableGcpAuditPolicy(ctx),
-			"gcp_cloudfunctions_function":        tableGcpCloudfunctionFunction(ctx),
-			"gcp_compute_address":                tableGcpComputeAddress(ctx),
-			"gcp_compute_firewall":               tableGcpComputeFirewall(ctx),
-			"gcp_compute_forwarding_rule":        tableGcpComputeForwardingRule(ctx),
-			"gcp_compute_global_address":         tableGcpComputeGlobalAddress(ctx),
-			"gcp_compute_global_forwarding_rule": tableGcpComputeGlobalForwardingRule(ctx),
-			"gcp_compute_disk":                   tableGcpComputeDisk(ctx), "gcp_compute_instance": tableGcpComputeInstance(ctx),
+
+			"gcp_audit_policy":                    tableGcpAuditPolicy(ctx),
+			"gcp_cloudfunctions_function":         tableGcpCloudfunctionFunction(ctx),
+			"gcp_compute_address":                 tableGcpComputeAddress(ctx),
+			"gcp_compute_disk":                    tableGcpComputeDisk(ctx),
+			"gcp_compute_firewall":                tableGcpComputeFirewall(ctx),
+			"gcp_compute_forwarding_rule":         tableGcpComputeForwardingRule(ctx),
+			"gcp_compute_global_address":          tableGcpComputeGlobalAddress(ctx),
+			"gcp_compute_global_forwarding_rule":  tableGcpComputeGlobalForwardingRule(ctx),
+			"gcp_compute_instance":                tableGcpComputeInstance(ctx),
 			"gcp_compute_network":                 tableGcpComputeNetwork(ctx),
 			"gcp_compute_router":                  tableGcpComputeRouter(ctx),
-<<<<<<< HEAD
+			"gcp_compute_snapshot":                tableGcpComputeSnapshot(ctx),
 			"gcp_compute_subnetwork":              tableGcpComputeSubnetwork(ctx),
-			"gcp_compute_vpn_tunnel":              tableGcpComputeVpnTunnel(ctx),
-=======
-			"gcp_compute_snapshot":                tableGcpComputeSnapshot(ctx),
->>>>>>> 1f60e6d7
 			"gcp_iam_policy":                      tableGcpIAMPolicy(ctx),
 			"gcp_iam_role":                        tableGcpIamRole(ctx),
 			"gcp_logging_exclusion":               tableGcpLoggingExclusion(ctx),
@@ -54,7 +52,6 @@
 			"gcp_service_account":                 tableGcpServiceAccount(ctx),
 			"gcp_service_account_key":             tableGcpServiceAccountKey(ctx),
 			"gcp_storage_bucket":                  tableGcpStorageBucket(ctx),
-
 			/*
 				https://github.com/turbot/steampipe/issues/108
 				https://github.com/turbot/steampipe/issues/126
