package gcp

import (
	"bytes"
	"context"
	"fmt"
	"os"
	"os/exec"
	"path/filepath"
	"runtime"
	"strings"

	"github.com/turbot/go-kit/types"
	"github.com/turbot/steampipe-plugin-sdk/grpc/proto"
	"github.com/turbot/steampipe-plugin-sdk/plugin"
	"github.com/turbot/steampipe-plugin-sdk/plugin/transform"
	"google.golang.org/api/option"
)

func getLastPathElement(path string) string {
	if path == "" {
		return ""
	}

	pathItems := strings.Split(path, "/")
	return pathItems[len(pathItems)-1]
}

type projectInfo struct {
	Project string `json:"project,omitempty"`
}

// Constants for Standard Column Descriptions
const (
	ColumnDescriptionAkas     = "Array of globally unique identifier strings (also known as) for the resource."
	ColumnDescriptionTags     = "A map of tags for the resource."
	ColumnDescriptionTitle    = "Title of the resource."
	ColumnDescriptionProject  = "The GCP Project in which the resource is located."
	ColumnDescriptionLocation = "The GCP multi-region, region, or zone in which the resource is located."
)

//// TRANSFORM FUNCTIONS

func lastPathElement(_ context.Context, d *transform.TransformData) (interface{}, error) {
	return getLastPathElement(types.SafeString(d.Value)), nil
}

func getProject(ctx context.Context, d *plugin.QueryData, h *plugin.HydrateData) (interface{}, error) {
	cacheKey := "getGCPProjectInfo"
	var err error
	var projectData *projectInfo
	if cachedData, ok := d.ConnectionManager.Cache.Get(cacheKey); ok {
		projectData = cachedData.(*projectInfo)
	} else {
		// To set the config argument for the connection in a project
		setSessionConfig(d.Connection)
		projectData, err = activeProject(ctx, d)
		if err != nil {
			return nil, err
		}
		// save to extension cache
		d.ConnectionManager.Cache.Set(cacheKey, projectData)
	}
	return projectData.Project, nil
}

func activeProject(ctx context.Context, d *plugin.QueryData) (*projectInfo, error) {
	// have we already created and cached the session?
	serviceCacheKey := "gcp_project_name"

	if cachedData, ok := d.ConnectionManager.Cache.Get(serviceCacheKey); ok {
		return cachedData.(*projectInfo), nil
	}

	var err error
	var projectData *projectInfo
	gcpProject := os.Getenv("GCP_PROJECT")
	sdkCoreProject := os.Getenv("CLOUDSDK_CORE_PROJECT")
	projectFromConfig := getProjectFromConfig(d.Connection)

	if projectFromConfig != "" {
		projectData = &projectInfo{
			Project: projectFromConfig,
		}
	} else if sdkCoreProject != "" {
		projectData = &projectInfo{
			Project: sdkCoreProject,
		}
	} else if gcpProject != "" {
		projectData = &projectInfo{
			Project: gcpProject,
		}
	} else {
		projectData, err = getProjectFromCLI()
		if err != nil {
			panic("\n\n'project' must be set in the connection configuration. Edit your connection configuration file and then restart Steampipe")
		}
	}

	d.ConnectionManager.Cache.Set(serviceCacheKey, projectData)
	plugin.Logger(ctx).Info("activeProject", "Project", projectData.Project)

	return projectData, nil
}

func getProjectFromCLI() (*projectInfo, error) {
<<<<<<< HEAD
=======
	// const gcloudCLIPath = "/usr/lib/google-cloud-sdk/bin"

>>>>>>> 6d2752fb
	// The default install paths are used to find Google cloud CLI.
	// This is for security, so that any path in the calling program's Path environment is not used to execute Google Cloud CLI.
	// https://stackoverflow.com/questions/62949119/how-to-use-google-cloud-shell-with-the-new-windows-terminal
	gcloudCLIDefaultPathWindows := fmt.Sprintf("%s\\Google\\Cloud SDK\\cloud_env.bat; %s\\Google\\Cloud SDK\\cloud_env.bat", os.Getenv("ProgramFiles(x86)"), os.Getenv("ProgramFiles"))

<<<<<<< HEAD
=======
	// Default path for non-Windows.
	// const gcloudCLIDefaultPath = "/bin:/sbin:/usr/bin:/usr/local/bin"

>>>>>>> 6d2752fb
	// Execute GOOGLE CLOUD CLI to get project info
	var cliCmd *exec.Cmd
	if runtime.GOOS == "windows" {
		cliCmd = exec.Command(fmt.Sprintf("%s\\system32\\cmd.exe", os.Getenv("windir")))
		cliCmd.Env = os.Environ()
		cliCmd.Env = append(cliCmd.Env, fmt.Sprintf("PATH=%s", gcloudCLIDefaultPathWindows))
		cliCmd.Args = append(cliCmd.Args, "/c", "gcloud")
	} else {
		cliCmd = exec.Command("gcloud")
		cliCmd.Env = os.Environ()
	}
	cliCmd.Args = append(cliCmd.Args, "config", "get-value", "project", "--format", "object")

	var stderr bytes.Buffer
	cliCmd.Stderr = &stderr

	output, err := cliCmd.Output()
	if err != nil {
		return nil, fmt.Errorf("invoking gcloud CLI failed with the following error: %v", stderr)
	}

	project := types.ToString(output)

	return &projectInfo{
		Project: project,
	}, nil
}

func getProjectFromConfig(connection *plugin.Connection) string {
	gcpConfig := GetConfig(connection)

	if gcpConfig.Project != nil {
		return *gcpConfig.Project
	}
	return ""
}

// Set project values from config and return client options
func setSessionConfig(connection *plugin.Connection) []option.ClientOption {
	gcpConfig := GetConfig(connection)
	opts := []option.ClientOption{}

<<<<<<< HEAD
	if gcpConfig.CredentialFile != nil {
		opts = append(opts, option.WithCredentialsFile(*gcpConfig.CredentialFile))
	}
	if gcpConfig.ImpersonateServiceAccount != nil {
		opts = append(opts, option.ImpersonateCredentials(*gcpConfig.ImpersonateServiceAccount))
	}
	return opts
}

// Get QualValueList as an list of items
func getListValues(listValue *proto.QualValueList) []string {
	values := make([]string, 0)
	for _, value := range listValue.Values {
		values = append(values, value.GetStringValue())
	}
	return values
}

/**
 * buildQueryFilter: To build gcp query filter from equal quals
 * Sample for gcp_compute_image table
 * select name, id, status, source_project, deprecation_state, family
 * from	gcp_morales_aaa.gcp_compute_image
 * where family in ('sles-12', 'sles-15') and deprecation_state = 'ACTIVE'
 * -------------------------------------------------------------------------
 * 	Column: family, Operator: "=", Value: "[sles-12 sles-15]"
 * 	Column: deprecation_state, Operator: "=", Value: "ACTIVE"
 * -------------------------------------------------------------------------
 *
 * Output: []string{"(family = "sles-12") OR (family = "sles-15")", "(deprecated.state = "ACTIVE")"}
 */
func buildQueryFilter(filterQuals []filterQualMap, equalQuals plugin.KeyColumnEqualsQualMap) []string {
	filters := []string{}

	for _, qual := range filterQuals {
		qualValue := equalQuals[qual.ColumnName]
		if qualValue != nil {
			switch qual.Type {
			case "string":

				// In case of a in caluse
				if qualValue.GetListValue() != nil {
					filter := ""
					for i, q := range qualValue.GetListValue().Values {
						if i == 0 {
							filter = fmt.Sprintf("(%s = \"%s\")", qual.PropertyPath, q.GetStringValue())
						} else {
							filter = fmt.Sprintf("%s OR (%s = \"%s\")", filter, qual.PropertyPath, q.GetStringValue())
						}
					}
					filters = append(filters, fmt.Sprintf("(%s)", filter))
				} else {
					filters = append(filters, fmt.Sprintf("(%s = \"%s\")", qual.PropertyPath, qualValue.GetStringValue()))
				}
			case "boolean":
				filters = append(filters, fmt.Sprintf("(%s = %t)", qual.PropertyPath, qualValue.GetBoolValue()))
			}
		}
	}

	return filters
}

/**
 * buildQueryFilter: To build gcp query filter from equal quals
 * Sample for gcp_compute_instance table
 * select name, id, machine_type_name, status, can_ip_forward, cpu_platform, deletion_protection, start_restricted, hostname
 * from gcp_morales_aaa.gcp_compute_instance
 * where
 *	status in ('TERMINATED', 'RUNNING') and
 *	cpu_platform = 'Intel Haswell' and
 *  not deletion_protection

 *  -----------------------STEAMPIPE QUAL INFO-----------------------------------------
 *  	Column: deletion_protection, Operator: '<>', Value: 'true'
 *  	Column: status, Operator: '=', Value: '[TERMINATED RUNNING]'
 *  	Column: cpu_platform, Operator: '=', Value: 'Intel Haswell'
 *  ----------------------------------------------------------------
 *
 * Output: []string{"(cpuPlatform = \"Intel Haswell\")", "((status = \"TERMINATED\") OR (status = \"RUNNING\"))", "(deletionProtection = false)"}
 *
 * This can be used for almost all the API's in GCP if it supports filter option
 */
func buildQueryFilterFromQuals(filterQuals []filterQualMap, equalQuals plugin.KeyColumnQualMap) []string {
	filters := []string{}

	for _, filterQualItem := range filterQuals {
		filterQual := equalQuals[filterQualItem.ColumnName]
		if filterQual == nil {
			continue
		}

		// Check only if filter qual map matches with optional column name
		if filterQual.Name == filterQualItem.ColumnName {
			if filterQual.Quals == nil {
				continue
			}

			for _, qual := range filterQual.Quals {
				if qual.Value != nil {
					value := qual.Value
					switch filterQualItem.Type {
					case "string":
						// In case of IN caluse
						if value.GetListValue() != nil {
							filter := ""
							for i, q := range value.GetListValue().Values {
								if i == 0 {
									filter = fmt.Sprintf("(%s = \"%s\")", filterQualItem.PropertyPath, q.GetStringValue())
								} else {
									filter = fmt.Sprintf("%s OR (%s = \"%s\")", filter, filterQualItem.PropertyPath, q.GetStringValue())
								}
							}
							filters = append(filters, fmt.Sprintf("(%s)", filter))
						} else {
							switch qual.Operator {
							case "=", "<>", "!=", ">", ",":
								filters = append(filters, fmt.Sprintf("(%s %s \"%s\")", filterQualItem.PropertyPath, GcpFilterOperatorMap[qual.Operator], value.GetStringValue()))
							case "<=", ">=":
								filters = append(filters, fmt.Sprintf("((%s = \"%s\") OR (%s %s \"%s\"))", filterQualItem.PropertyPath, value.GetStringValue(), filterQualItem.PropertyPath, GcpFilterOperatorMap[qual.Operator], value.GetStringValue()))
							}
						}
					case "boolean":
						boolValue := value.GetBoolValue()
						switch qual.Operator {
						case "<>":
							filters = append(filters, fmt.Sprintf("(%s = %t)", filterQualItem.PropertyPath, !boolValue))
						case "=":
							filters = append(filters, fmt.Sprintf("(%s = %t)", filterQualItem.PropertyPath, boolValue))
						}
					}
				}
			}

=======
	if gcpConfig.Project != nil {
		os.Setenv("CLOUDSDK_CORE_PROJECT", *gcpConfig.Project)
	}
	if gcpConfig.CredentialFile != nil {
		home, err := os.UserHomeDir()
		if err != nil {
			return nil
		}
		var path string
		if *gcpConfig.CredentialFile == "~" {
			path = home
		} else if strings.HasPrefix(*gcpConfig.CredentialFile, "~/") {
			path = filepath.Join(home, (*gcpConfig.CredentialFile)[2:])
		} else {
			path = *gcpConfig.CredentialFile
>>>>>>> 6d2752fb
		}
		os.Setenv("GOOGLE_APPLICATION_CREDENTIALS", path)
	}
	if gcpConfig.ImpersonateServiceAccount != nil {
		opts = append(opts, option.ImpersonateCredentials(*gcpConfig.ImpersonateServiceAccount))
	}

	return filters
}

type filterQualMap struct {
	ColumnName   string
	PropertyPath string
	Type         string
}

// Steampipe to GCP query filter map
//
// Filter sets the optional parameter "filter": A filter expression that
// filters resources listed in the response. The expression must specify
// the field name, a comparison operator, and the value that you want to
// use for filtering. The value must be a string, a number, or a
// boolean. The comparison operator must be either `=`, `!=`, `>`, or
// `<`.
var GcpFilterOperatorMap = map[string]string{
	"=":  "=",
	"<>": "!=",
	"!=": "!=",
	">":  ">",
	"<":  "<",
	"<=": "<", // Filter ((property=value) OR (property<value))
	">=": ">", // Filter ((property=value) OR (property>value))
}<|MERGE_RESOLUTION|>--- conflicted
+++ resolved
@@ -6,7 +6,6 @@
 	"fmt"
 	"os"
 	"os/exec"
-	"path/filepath"
 	"runtime"
 	"strings"
 
@@ -104,22 +103,11 @@
 }
 
 func getProjectFromCLI() (*projectInfo, error) {
-<<<<<<< HEAD
-=======
-	// const gcloudCLIPath = "/usr/lib/google-cloud-sdk/bin"
-
->>>>>>> 6d2752fb
 	// The default install paths are used to find Google cloud CLI.
 	// This is for security, so that any path in the calling program's Path environment is not used to execute Google Cloud CLI.
 	// https://stackoverflow.com/questions/62949119/how-to-use-google-cloud-shell-with-the-new-windows-terminal
 	gcloudCLIDefaultPathWindows := fmt.Sprintf("%s\\Google\\Cloud SDK\\cloud_env.bat; %s\\Google\\Cloud SDK\\cloud_env.bat", os.Getenv("ProgramFiles(x86)"), os.Getenv("ProgramFiles"))
 
-<<<<<<< HEAD
-=======
-	// Default path for non-Windows.
-	// const gcloudCLIDefaultPath = "/bin:/sbin:/usr/bin:/usr/local/bin"
-
->>>>>>> 6d2752fb
 	// Execute GOOGLE CLOUD CLI to get project info
 	var cliCmd *exec.Cmd
 	if runtime.GOOS == "windows" {
@@ -162,7 +150,6 @@
 	gcpConfig := GetConfig(connection)
 	opts := []option.ClientOption{}
 
-<<<<<<< HEAD
 	if gcpConfig.CredentialFile != nil {
 		opts = append(opts, option.WithCredentialsFile(*gcpConfig.CredentialFile))
 	}
@@ -297,28 +284,7 @@
 				}
 			}
 
-=======
-	if gcpConfig.Project != nil {
-		os.Setenv("CLOUDSDK_CORE_PROJECT", *gcpConfig.Project)
-	}
-	if gcpConfig.CredentialFile != nil {
-		home, err := os.UserHomeDir()
-		if err != nil {
-			return nil
-		}
-		var path string
-		if *gcpConfig.CredentialFile == "~" {
-			path = home
-		} else if strings.HasPrefix(*gcpConfig.CredentialFile, "~/") {
-			path = filepath.Join(home, (*gcpConfig.CredentialFile)[2:])
-		} else {
-			path = *gcpConfig.CredentialFile
->>>>>>> 6d2752fb
-		}
-		os.Setenv("GOOGLE_APPLICATION_CREDENTIALS", path)
-	}
-	if gcpConfig.ImpersonateServiceAccount != nil {
-		opts = append(opts, option.ImpersonateCredentials(*gcpConfig.ImpersonateServiceAccount))
+		}
 	}
 
 	return filters
