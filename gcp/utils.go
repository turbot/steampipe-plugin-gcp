package gcp

import (
	"bytes"
	"context"
	"fmt"
	"os"
	"os/exec"
	"path/filepath"
	"runtime"
	"strings"

	"github.com/turbot/go-kit/types"
	"github.com/turbot/steampipe-plugin-sdk/plugin"
	"github.com/turbot/steampipe-plugin-sdk/plugin/transform"
	"google.golang.org/api/option"
)

func getLastPathElement(path string) string {
	if path == "" {
		return ""
	}

	pathItems := strings.Split(path, "/")
	return pathItems[len(pathItems)-1]
}

type projectInfo struct {
	Project string `json:"project,omitempty"`
}

// Constants for Standard Column Descriptions
const (
	ColumnDescriptionAkas     = "Array of globally unique identifier strings (also known as) for the resource."
	ColumnDescriptionTags     = "A map of tags for the resource."
	ColumnDescriptionTitle    = "Title of the resource."
	ColumnDescriptionProject  = "The GCP Project in which the resource is located."
	ColumnDescriptionLocation = "The GCP multi-region, region, or zone in which the resource is located."
)

//// TRANSFORM FUNCTIONS

func lastPathElement(_ context.Context, d *transform.TransformData) (interface{}, error) {
	return getLastPathElement(types.SafeString(d.Value)), nil
}

func getProject(ctx context.Context, d *plugin.QueryData, h *plugin.HydrateData) (interface{}, error) {
	cacheKey := "getGCPProjectInfo"
	var err error
	var projectData *projectInfo
	if cachedData, ok := d.ConnectionManager.Cache.Get(cacheKey); ok {
		projectData = cachedData.(*projectInfo)
	} else {
		// To set the config argument for the connection in a project
		setSessionConfig(d.Connection)
		projectData, err = activeProject(ctx, d)
		if err != nil {
			return nil, err
		}
		// save to extension cache
		d.ConnectionManager.Cache.Set(cacheKey, projectData)
	}
	return projectData.Project, nil
}

func activeProject(ctx context.Context, d *plugin.QueryData) (*projectInfo, error) {
	// To call the set

	// have we already created and cached the session?
	serviceCacheKey := "gcp_project_name"

	if cachedData, ok := d.ConnectionManager.Cache.Get(serviceCacheKey); ok {
		return cachedData.(*projectInfo), nil
	}

	// Get the info from connection config if it overwrites env variables and others
	setSessionConfig(d.Connection)

	var err error
	var projectData *projectInfo
	gcpProject := os.Getenv("GCP_PROJECT")
	sdkCoreProject := os.Getenv("CLOUDSDK_CORE_PROJECT")

	if sdkCoreProject != "" {
		projectData = &projectInfo{
			Project: sdkCoreProject,
		}
	} else if gcpProject != "" {
		projectData = &projectInfo{
			Project: gcpProject,
		}
	} else {
		projectData, err = getProjectFromCLI()
		if err != nil {
			panic("\n\n'project' must be set in the connection configuration. Edit your connection configuration file and then restart Steampipe")
		}
	}

	d.ConnectionManager.Cache.Set(serviceCacheKey, projectData)
	plugin.Logger(ctx).Warn("activeProject", "projectData", projectData)

	return projectData, nil
}

func getProjectFromCLI() (*projectInfo, error) {
	// const gcloudCLIPath = "/usr/lib/google-cloud-sdk/bin"

	// The default install paths are used to find Google cloud CLI.
	// This is for security, so that any path in the calling program's Path environment is not used to execute Google Cloud CLI.
	// https://stackoverflow.com/questions/62949119/how-to-use-google-cloud-shell-with-the-new-windows-terminal
	gcloudCLIDefaultPathWindows := fmt.Sprintf("%s\\Google\\Cloud SDK\\cloud_env.bat; %s\\Google\\Cloud SDK\\cloud_env.bat", os.Getenv("ProgramFiles(x86)"), os.Getenv("ProgramFiles"))

	// Default path for non-Windows.
	// const gcloudCLIDefaultPath = "/bin:/sbin:/usr/bin:/usr/local/bin"

	// Execute GOOGLE CLOUD CLI to get project info
	var cliCmd *exec.Cmd
	if runtime.GOOS == "windows" {
		cliCmd = exec.Command(fmt.Sprintf("%s\\system32\\cmd.exe", os.Getenv("windir")))
		cliCmd.Env = os.Environ()
		cliCmd.Env = append(cliCmd.Env, fmt.Sprintf("PATH=%s", gcloudCLIDefaultPathWindows))
		cliCmd.Args = append(cliCmd.Args, "/c", "gcloud")
	} else {
		cliCmd = exec.Command("gcloud")
		cliCmd.Env = os.Environ()
	}
	cliCmd.Args = append(cliCmd.Args, "config", "get-value", "project", "--format", "object")

	var stderr bytes.Buffer
	cliCmd.Stderr = &stderr

	output, err := cliCmd.Output()
	if err != nil {
		return nil, fmt.Errorf("Invoking gcloud CLI failed with the following error: %v", stderr)
	}

	project := types.ToString(output)

	return &projectInfo{
		Project: project,
	}, nil
}

// Set project values from config and return client options
func setSessionConfig(connection *plugin.Connection) []option.ClientOption {
	gcpConfig := GetConfig(connection)
	opts := []option.ClientOption{}

<<<<<<< HEAD
	if gcpConfig.Project != nil {
		os.Setenv("CLOUDSDK_CORE_PROJECT", *gcpConfig.Project)
	}
	if gcpConfig.CredentialFile != nil {
		os.Setenv("GOOGLE_APPLICATION_CREDENTIALS", *gcpConfig.CredentialFile)
	}
	if gcpConfig.ImpersonateServiceAccount != nil {
		opts = append(opts, option.ImpersonateCredentials(*gcpConfig.ImpersonateServiceAccount))
=======
	if &gcpConfig != nil {
		if gcpConfig.Project != nil {
			os.Setenv("CLOUDSDK_CORE_PROJECT", *gcpConfig.Project)
		}
		if gcpConfig.CredentialFile != nil {
			home, err := os.UserHomeDir()
			if err != nil {
				return nil
			}
			var path string
			if *gcpConfig.CredentialFile == "~" {
				path = home
			} else if strings.HasPrefix(*gcpConfig.CredentialFile, "~/"){
				path = filepath.Join(home, (*gcpConfig.CredentialFile)[2:])
			} else {
				path = *gcpConfig.CredentialFile
			}
			os.Setenv("GOOGLE_APPLICATION_CREDENTIALS", path)
		}
		if gcpConfig.ImpersonateServiceAccount != nil {
			opts = append(opts, option.ImpersonateCredentials(*gcpConfig.ImpersonateServiceAccount))
		}
>>>>>>> 4e767c0e
	}
	return opts
}<|MERGE_RESOLUTION|>--- conflicted
+++ resolved
@@ -146,16 +146,6 @@
 	gcpConfig := GetConfig(connection)
 	opts := []option.ClientOption{}
 
-<<<<<<< HEAD
-	if gcpConfig.Project != nil {
-		os.Setenv("CLOUDSDK_CORE_PROJECT", *gcpConfig.Project)
-	}
-	if gcpConfig.CredentialFile != nil {
-		os.Setenv("GOOGLE_APPLICATION_CREDENTIALS", *gcpConfig.CredentialFile)
-	}
-	if gcpConfig.ImpersonateServiceAccount != nil {
-		opts = append(opts, option.ImpersonateCredentials(*gcpConfig.ImpersonateServiceAccount))
-=======
 	if &gcpConfig != nil {
 		if gcpConfig.Project != nil {
 			os.Setenv("CLOUDSDK_CORE_PROJECT", *gcpConfig.Project)
@@ -168,7 +158,7 @@
 			var path string
 			if *gcpConfig.CredentialFile == "~" {
 				path = home
-			} else if strings.HasPrefix(*gcpConfig.CredentialFile, "~/"){
+			} else if strings.HasPrefix(*gcpConfig.CredentialFile, "~/") {
 				path = filepath.Join(home, (*gcpConfig.CredentialFile)[2:])
 			} else {
 				path = *gcpConfig.CredentialFile
@@ -178,7 +168,6 @@
 		if gcpConfig.ImpersonateServiceAccount != nil {
 			opts = append(opts, option.ImpersonateCredentials(*gcpConfig.ImpersonateServiceAccount))
 		}
->>>>>>> 4e767c0e
 	}
 	return opts
 }