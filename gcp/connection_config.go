--- conflicted
+++ resolved
@@ -5,44 +5,13 @@
 )
 
 type gcpConfig struct {
-<<<<<<< HEAD
-	Project                   *string  `cty:"project"`
-	Credentials               *string  `cty:"credentials"`
-	CredentialFile            *string  `cty:"credential_file"`
-	ImpersonateServiceAccount *string  `cty:"impersonate_service_account"`
-	IgnoreErrorMessages       []string `cty:"ignore_error_messages"`
-	IgnoreErrorCodes          []string `cty:"ignore_error_codes"`
-}
-
-var ConfigSchema = map[string]*schema.Attribute{
-	"project": {
-		Type: schema.TypeString,
-	},
-	"credentials": {
-		Type: schema.TypeString,
-	},
-	"credential_file": {
-		Type: schema.TypeString,
-	},
-	"impersonate_service_account": {
-		Type: schema.TypeString,
-	},
-	"ignore_error_messages": {
-		Type: schema.TypeList,
-		Elem: &schema.Attribute{Type: schema.TypeString},
-	},
-	"ignore_error_codes": {
-		Type: schema.TypeList,
-		Elem: &schema.Attribute{Type: schema.TypeString},
-	},
-=======
 	Project                   *string  `hcl:"project"`
 	Credentials               *string  `hcl:"credentials"`
-	ImpersonateAccessToken    *string  `hcl:"impersonate_access_token"`
+	CredentialFile            *string  `hcl:"credential_file"`
 	ImpersonateServiceAccount *string  `hcl:"impersonate_service_account"`
-	IgnoreErrorCodes          []string `hcl:"ignore_error_codes,optional"`
-	QuotaProject              *string  `hcl:"quota_project,optional"`
->>>>>>> 22d9bf60
+  QuotaProject              *string  `hcl:"quota_project,optional"`
+	IgnoreErrorMessages       []string `hcl:"ignore_error_messages"`
+	IgnoreErrorCodes          []string `hcl:"ignore_error_codes"`
 }
 
 func ConfigInstance() interface{} {
