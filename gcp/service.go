package gcp

import (
	"context"

	"github.com/turbot/steampipe-plugin-sdk/plugin"
<<<<<<< HEAD
	"google.golang.org/api/bigquery/v2"
=======
	"google.golang.org/api/bigtableadmin/v2"
>>>>>>> c09eb5c3
	"google.golang.org/api/cloudfunctions/v1"
	"google.golang.org/api/cloudresourcemanager/v1"
	"google.golang.org/api/compute/v1"
	"google.golang.org/api/iam/v1"
	"google.golang.org/api/logging/v2"
	"google.golang.org/api/monitoring/v3"
	"google.golang.org/api/pubsub/v1"
	"google.golang.org/api/serviceusage/v1"
	"google.golang.org/api/storage/v1"

	computeBeta "google.golang.org/api/compute/v0.beta"
	sql "google.golang.org/api/sql/v1beta4"
)

<<<<<<< HEAD
// BigQueryService returns the service connection for GCP BigQueryService service
func BigQueryService(ctx context.Context, d *plugin.QueryData) (*bigquery.Service, error) {
	// have we already created and cached the service?
	serviceCacheKey := "BigQueryService"
	if cachedData, ok := d.ConnectionManager.Cache.Get(serviceCacheKey); ok {
		return cachedData.(*bigquery.Service), nil
=======
// BigtableAdminService returns the service connection for GCP Bigtable Admin service
func BigtableAdminService(ctx context.Context, d *plugin.QueryData) (*bigtableadmin.Service, error) {
	// have we already created and cached the service?
	serviceCacheKey := "BigtableAdminService"
	if cachedData, ok := d.ConnectionManager.Cache.Get(serviceCacheKey); ok {
		return cachedData.(*bigtableadmin.Service), nil
>>>>>>> c09eb5c3
	}

	// To get config arguments from plugin config file
	setSessionConfig(d.Connection)

	// so it was not in cache - create service
<<<<<<< HEAD
	svc, err := bigquery.NewService(ctx)
=======
	svc, err := bigtableadmin.NewService(ctx)
>>>>>>> c09eb5c3
	if err != nil {
		return nil, err
	}

	d.ConnectionManager.Cache.Set(serviceCacheKey, svc)
	return svc, nil
}

// CloudResourceManagerService returns the service connection for GCP Cloud Resource Manager service
func CloudResourceManagerService(ctx context.Context, d *plugin.QueryData) (*cloudresourcemanager.Service, error) {
	// have we already created and cached the service?
	serviceCacheKey := "CloudResourceManagerService"
	if cachedData, ok := d.ConnectionManager.Cache.Get(serviceCacheKey); ok {
		return cachedData.(*cloudresourcemanager.Service), nil
	}

	// To get config arguments from plugin config file
	setSessionConfig(d.Connection)

	// so it was not in cache - create service
	svc, err := cloudresourcemanager.NewService(ctx)
	if err != nil {
		return nil, err
	}

	d.ConnectionManager.Cache.Set(serviceCacheKey, svc)
	return svc, nil
}

// CloudSQLAdminService returns the service connection for GCP Cloud SQL Admin service
func CloudSQLAdminService(ctx context.Context, d *plugin.QueryData) (*sql.Service, error) {
	// have we already created and cached the service?
	serviceCacheKey := "CloudSQLAdminService"
	if cachedData, ok := d.ConnectionManager.Cache.Get(serviceCacheKey); ok {
		return cachedData.(*sql.Service), nil
	}

	// To get config arguments from plugin config file
	setSessionConfig(d.Connection)

	// so it was not in cache - create service
	svc, err := sql.NewService(ctx)
	if err != nil {
		return nil, err
	}

	d.ConnectionManager.Cache.Set(serviceCacheKey, svc)
	return svc, nil
}

// ComputeBetaService returns the service connection for GCP Compute service beta version
func ComputeBetaService(ctx context.Context, d *plugin.QueryData) (*computeBeta.Service, error) {
	// have we already created and cached the service?
	serviceCacheKey := "ComputeBetaService"
	if cachedData, ok := d.ConnectionManager.Cache.Get(serviceCacheKey); ok {
		return cachedData.(*computeBeta.Service), nil
	}

	// To get config arguments from plugin config file
	setSessionConfig(d.Connection)

	// so it was not in cache - create service
	svc, err := computeBeta.NewService(ctx)
	if err != nil {
		return nil, err
	}

	d.ConnectionManager.Cache.Set(serviceCacheKey, svc)
	return svc, nil
}

// ComputeService returns the service connection for GCP Compute service
func ComputeService(ctx context.Context, d *plugin.QueryData) (*compute.Service, error) {
	// have we already created and cached the service?
	serviceCacheKey := "ComputeService"
	if cachedData, ok := d.ConnectionManager.Cache.Get(serviceCacheKey); ok {
		return cachedData.(*compute.Service), nil
	}

	// To get config arguments from plugin config file
	setSessionConfig(d.Connection)

	// so it was not in cache - create service
	svc, err := compute.NewService(ctx)
	if err != nil {
		return nil, err
	}

	d.ConnectionManager.Cache.Set(serviceCacheKey, svc)
	return svc, nil
}

// CloudFunctionsService returns the service connection for GCP Cloud Functions service
func CloudFunctionsService(ctx context.Context, d *plugin.QueryData) (*cloudfunctions.Service, error) {
	// have we already created and cached the service?
	serviceCacheKey := "CloudFunctionsService"
	if cachedData, ok := d.ConnectionManager.Cache.Get(serviceCacheKey); ok {
		return cachedData.(*cloudfunctions.Service), nil
	}

	// To get config arguments from plugin config file
	setSessionConfig(d.Connection)

	// so it was not in cache - create service
	svc, err := cloudfunctions.NewService(ctx)
	if err != nil {
		return nil, err
	}

	d.ConnectionManager.Cache.Set(serviceCacheKey, svc)
	return svc, nil
}

// IAMService returns the service connection for GCP IAM service
func IAMService(ctx context.Context, d *plugin.QueryData) (*iam.Service, error) {
	// have we already created and cached the service?
	serviceCacheKey := "IAMService"
	if cachedData, ok := d.ConnectionManager.Cache.Get(serviceCacheKey); ok {
		return cachedData.(*iam.Service), nil
	}

	// To get config arguments from plugin config file
	setSessionConfig(d.Connection)

	// so it was not in cache - create service
	svc, err := iam.NewService(ctx)
	if err != nil {
		return nil, err
	}

	d.ConnectionManager.Cache.Set(serviceCacheKey, svc)
	return svc, nil
}

// LoggingService returns the service connection for GCP Logging service
func LoggingService(ctx context.Context, d *plugin.QueryData) (*logging.Service, error) {
	// have we already created and cached the service?
	serviceCacheKey := "LoggingService"
	if cachedData, ok := d.ConnectionManager.Cache.Get(serviceCacheKey); ok {
		return cachedData.(*logging.Service), nil
	}

	// To get config arguments from plugin config file
	setSessionConfig(d.Connection)

	// so it was not in cache - create service
	svc, err := logging.NewService(ctx)
	if err != nil {
		return nil, err
	}

	d.ConnectionManager.Cache.Set(serviceCacheKey, svc)
	return svc, nil
}

// MonitoringService returns the service connection for GCP Monitoring service
func MonitoringService(ctx context.Context, d *plugin.QueryData) (*monitoring.Service, error) {
	// have we already created and cached the service?
	serviceCacheKey := "MonitoringService"
	if cachedData, ok := d.ConnectionManager.Cache.Get(serviceCacheKey); ok {
		return cachedData.(*monitoring.Service), nil
	}

	// To get config arguments from plugin config file
	setSessionConfig(d.Connection)

	// so it was not in cache - create service
	svc, err := monitoring.NewService(ctx)
	if err != nil {
		return nil, err
	}

	d.ConnectionManager.Cache.Set(serviceCacheKey, svc)
	return svc, nil
}

// PubsubService returns the service connection for GCP Pub/Sub service
func PubsubService(ctx context.Context, d *plugin.QueryData) (*pubsub.Service, error) {
	// have we already created and cached the service?
	serviceCacheKey := "PubsubService"
	if cachedData, ok := d.ConnectionManager.Cache.Get(serviceCacheKey); ok {
		return cachedData.(*pubsub.Service), nil
	}

	// To get config arguments from plugin config file
	setSessionConfig(d.Connection)

	// so it was not in cache - create service
	svc, err := pubsub.NewService(ctx)
	if err != nil {
		return nil, err
	}

	d.ConnectionManager.Cache.Set(serviceCacheKey, svc)
	return svc, nil
}

// ServiceUsageService returns the service connection for GCP Service Usage service
func ServiceUsageService(ctx context.Context, d *plugin.QueryData) (*serviceusage.Service, error) {
	// have we already created and cached the service?
	serviceCacheKey := "ServiceUsageService"
	if cachedData, ok := d.ConnectionManager.Cache.Get(serviceCacheKey); ok {
		return cachedData.(*serviceusage.Service), nil
	}

	// To get config arguments from plugin config file
	setSessionConfig(d.Connection)

	// so it was not in cache - create service
	svc, err := serviceusage.NewService(ctx)
	if err != nil {
		return nil, err
	}

	d.ConnectionManager.Cache.Set(serviceCacheKey, svc)
	return svc, nil
}

// StorageService returns the service connection for GCP Storgae service
func StorageService(ctx context.Context, d *plugin.QueryData) (*storage.Service, error) {
	// have we already created and cached the service?
	serviceCacheKey := "StorageService"
	if cachedData, ok := d.ConnectionManager.Cache.Get(serviceCacheKey); ok {
		return cachedData.(*storage.Service), nil
	}

	// To get config arguments from plugin config file
	setSessionConfig(d.Connection)

	// so it was not in cache - create service
	svc, err := storage.NewService(ctx)
	if err != nil {
		return nil, err
	}

	d.ConnectionManager.Cache.Set(serviceCacheKey, svc)
	return svc, nil
}<|MERGE_RESOLUTION|>--- conflicted
+++ resolved
@@ -4,11 +4,8 @@
 	"context"
 
 	"github.com/turbot/steampipe-plugin-sdk/plugin"
-<<<<<<< HEAD
 	"google.golang.org/api/bigquery/v2"
-=======
 	"google.golang.org/api/bigtableadmin/v2"
->>>>>>> c09eb5c3
 	"google.golang.org/api/cloudfunctions/v1"
 	"google.golang.org/api/cloudresourcemanager/v1"
 	"google.golang.org/api/compute/v1"
@@ -23,32 +20,40 @@
 	sql "google.golang.org/api/sql/v1beta4"
 )
 
-<<<<<<< HEAD
 // BigQueryService returns the service connection for GCP BigQueryService service
 func BigQueryService(ctx context.Context, d *plugin.QueryData) (*bigquery.Service, error) {
 	// have we already created and cached the service?
 	serviceCacheKey := "BigQueryService"
 	if cachedData, ok := d.ConnectionManager.Cache.Get(serviceCacheKey); ok {
 		return cachedData.(*bigquery.Service), nil
-=======
+	}
+
+	// To get config arguments from plugin config file
+	setSessionConfig(d.Connection)
+
+	// so it was not in cache - create service
+	svc, err := bigquery.NewService(ctx)
+	if err != nil {
+		return nil, err
+	}
+
+	d.ConnectionManager.Cache.Set(serviceCacheKey, svc)
+	return svc, nil
+}
+
 // BigtableAdminService returns the service connection for GCP Bigtable Admin service
 func BigtableAdminService(ctx context.Context, d *plugin.QueryData) (*bigtableadmin.Service, error) {
 	// have we already created and cached the service?
 	serviceCacheKey := "BigtableAdminService"
 	if cachedData, ok := d.ConnectionManager.Cache.Get(serviceCacheKey); ok {
 		return cachedData.(*bigtableadmin.Service), nil
->>>>>>> c09eb5c3
-	}
-
-	// To get config arguments from plugin config file
-	setSessionConfig(d.Connection)
-
-	// so it was not in cache - create service
-<<<<<<< HEAD
-	svc, err := bigquery.NewService(ctx)
-=======
+	}
+
+	// To get config arguments from plugin config file
+	setSessionConfig(d.Connection)
+
+	// so it was not in cache - create service
 	svc, err := bigtableadmin.NewService(ctx)
->>>>>>> c09eb5c3
 	if err != nil {
 		return nil, err
 	}
