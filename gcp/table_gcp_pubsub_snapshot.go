--- conflicted
+++ resolved
@@ -105,11 +105,7 @@
 
 //// LIST FUNCTION
 
-<<<<<<< HEAD
-func listPubSubSnapshot(ctx context.Context, d *plugin.QueryData, h *plugin.HydrateData) (interface{}, error) {
-=======
 func listPubSubSnapshots(ctx context.Context, d *plugin.QueryData, _ *plugin.HydrateData) (interface{}, error) {
->>>>>>> 54776586
 	// Create Service Connection
 	service, err := PubsubService(ctx, d)
 	if err != nil {
