--- conflicted
+++ resolved
@@ -36,14 +36,10 @@
   }
 }
 
-<<<<<<< HEAD
 resource "google_compute_network" "named_test_resource" {
   name = var.resource_name
 }
 
-
-=======
->>>>>>> 9b05fa21
 resource "google_dataproc_cluster" "named_test_resource" {
   name = var.resource_name
   region = var.gcp_region
