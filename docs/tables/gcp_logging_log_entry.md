--- conflicted
+++ resolved
@@ -211,12 +211,7 @@
   text_payload
 from
   gcp_logging_log_entry
-<<<<<<< HEAD
 where (operation ->> 'Last')::boolean;
-=======
-where
-  log_entry_operation_last = 1;
->>>>>>> 87f803a0
 ```
 
 ### Filter log entries by log name
@@ -334,10 +329,10 @@
   receive_timestamp asc;
 ```
 
-<<<<<<< HEAD
 ### Get proto payload details of each log entry
-
-```sql
+The query is useful for extracting specific information from log entries in a GCP logging system, particularly for entries related to Google Compute Engine (GCE) instances with errors. Extracting specific information from log entries in a GCP logging system, particularly for entries related to Google Compute Engine (GCE) instances with errors.
+
+```sql+postgres
 select
   insert_id,
   log_name,
@@ -354,26 +349,19 @@
   filter = 'resource.type = "gce_instance" AND (severity = ERROR OR "error")';
 ```
 
-### Filter log entries by method name
-
-```sql
-select
-  insert_id,
-  log_name,
-  proto_payload -> 'authorizationInfo' as authorization_info,
-  proto_payload -> 'serviceName' as service_name,
-  proto_payload -> 'resourceName' as resource_name,
-  proto_payload ->> '@type' as proto_payload_type,
-  proto_payload ->> 'methodName' as method_name,
-  proto_payload ->> 'callerIp' as caller_ip,
-  proto_payload ->> 'receiveTimestamp' as receive_timestamp,
-  proto_payload -> 'request' as request
-from
-  gcp_logging_log_entry
-where
-  filter = 'protoPayload.methodName = "io.k8s.admissionregistration.v1.validatingwebhookconfigurations.watch"';
-=======
-```sql+sqlite
-Error: SQLite does not support CIDR operations.
->>>>>>> 87f803a0
+```sql+sqlite
+select
+  insert_id,
+  log_name,
+  json_extract(proto_payload, '$.authenticationInfo') AS authentication_info,
+  json_extract(proto_payload, '$.authorizationInfo') AS authorization_info,
+  json_extract(proto_payload, '$.serviceName') AS service_name,
+  json_extract(proto_payload, '$.resourceName') AS resource_name,
+  json_extract(proto_payload, '$.@type') AS proto_payload_type,
+  json_extract(proto_payload, '$.methodName') AS method_name,
+  json_extract(proto_payload, '$.callerIp') AS caller_ip
+from
+  gcp_logging_log_entry
+where
+  filter = 'resource.type = "gce_instance" AND (severity = ERROR OR severity = "error")';
 ```